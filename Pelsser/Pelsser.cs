--- conflicted
+++ resolved
@@ -14,7 +14,6 @@
  *
  * You should have received a copy of the GNU General Public License
  * along with this program.  If not, see <http://www.gnu.org/licenses/>.
-<<<<<<< HEAD
  */
 
 using System;
@@ -53,9 +52,9 @@
         public IModelParameter sigma1;
 
         /// <summary>
-        /// Unused but required for compatibility.
-        /// </summary>
-        private IModelParameter lamda0;
+        /// Market price of risk.
+        /// </summary>
+        public IModelParameter lamda0;
 
         #endregion
 
@@ -149,6 +148,11 @@
         private static string sigma1Description = "Sigma";
 
         /// <summary>
+        /// Keeps the readable description of the sigma1 model variable.
+        /// </summary>
+        private static string lambda0Description = "Lambda";
+
+        /// <summary>
         /// Gets or sets the cacheDates, which are the cached values of dates
         /// passed during the Setup.
         /// </summary>
@@ -168,12 +172,12 @@
         /// <summary>
         /// Default constructor. Builds a new SquaredGaussianModel with these default values:
         /// * sigma = 0.06.
-        /// * lamba = -0.9.
+        /// * lambda = 0.4.
         /// * alpha = 0.09.
         /// * no zero rate reference.
         /// </summary>
         public SquaredGaussianModel()
-            : this(0.06, -0.9, 0.09, string.Empty)
+            : this(0.06, 0.0, 0.09, string.Empty)
         {
         }
 
@@ -189,6 +193,7 @@
             this.sigma1 = new ModelParameter(sigma, sigma1Description);
             this.a1 = new ModelParameter(a1, a1Description);
             this.zr = new ModelParameter(zeroRateReference, zrDescription);
+            this.lamda0 = new ModelParameter(lambda, lambda0Description);
         }
 
         /// <summary>
@@ -275,9 +280,6 @@
         {
             // Get the value of the short rate.
             double y = Math.Sqrt(dynamic[i, 0]) - this.alphaT0[i];
-
-
-
             PelsserKey k = new PelsserKey(t, s);
             PelsserCache cachedValue = null;
             lock (this.cache)
@@ -393,9 +395,6 @@
             }
 
             DateTime t1 = DateTime.Now;
-
-           
-
             DateTime t2 = DateTime.Now;
         }
 
@@ -460,6 +459,7 @@
             List<IExportable> parameters = new List<IExportable>();
             parameters.Add(this.a1);
             parameters.Add(this.sigma1);
+            parameters.Add(this.lamda0);
             parameters.Add(this.zr);
             return parameters;
         }
@@ -492,7 +492,7 @@
         /// <param name="a">The output of the function.</param>
         public unsafe void a(int i, double* x, double* a)
         {
-            a[0] = -this.alpha1Temp * x[0];
+            a[0] = -this.alpha1Temp * x[0] + this.lamda0.fV() * this.sigma1Temp;
         }
 
         /// <summary>
@@ -831,6 +831,7 @@
             bool found;
             this.a1 = new ModelParameter(PopulateHelper.GetValue("alpha1", "a", names, values, out found), a1Description);
             this.sigma1 = new ModelParameter(PopulateHelper.GetValue("sigma1", "sigma", names, values, out found), sigma1Description);
+            this.lamda0 = new ModelParameter(PopulateHelper.GetValue("lambda0", "lambda", names, values, out found), lambda0Description);
         }
 
         #endregion
@@ -892,886 +893,4 @@
             return new IModelParameter[] { this.sigma1 };
         }
     }
-}
-=======
- */
-
-using System;
-using System.Collections.Generic;
-using DVPLDOM;
-using DVPLI;
-using ParallelVectors;
-
-namespace Pelsser
-{
-    /// <summary>
-    /// Implementation of the Pelsser's Squared Gaussian model for interest rates.
-    /// </summary>
-    [Serializable]
-    public class SquaredGaussianModel : IExtensibleProcessIR, IZeroRateReference, IMarkovSimulator,
-                                        IParsable, IPostSimulationTransformation, IPopulable,
-                                        IVectorialMarkovSimulator, IGreeksDerivativesInfo,
-                                        IOpenCLCode
-    {
-        #region SerializedFields
-
-        /// <summary>
-        /// Reference to the zero rate.
-        /// </summary>
-        [ExternalSymbolReference("ZR", typeof(PFunction))]
-        public IModelParameter zr;
-
-        /// <summary>
-        /// The mean reversion rate.
-        /// </summary>
-        public IModelParameter a1;
-
-        /// <summary>
-        /// The diffusion parameter.
-        /// </summary>
-        public IModelParameter sigma1;
-
-        /// <summary>
-        /// Market price of risk.
-        /// </summary>
-        public IModelParameter lamda0;
-
-        #endregion
-
-        /// <summary>
-        /// Temporary cache for calculated values.
-        /// </summary>
-        [NonSerialized]
-        private Dictionary<PelsserKey, PelsserCache> cache;
-
-        /// <summary>
-        /// Temporary zero rate function, used to optimize the simulation.
-        /// </summary>
-        [NonSerialized]
-        private Function zeroRateCurve;
-
-        /// <summary>
-        /// DO NOT TOUCH AND DO NOT USE THIS member variable, it is kept only for compatibility.
-        /// </summary>
-        [Obsolete]
-        private double[] mDates = null;
-
-        /// <summary>
-        /// Discretization of the alpha with the simulator step.
-        /// </summary>
-        [NonSerialized]
-        private double[] alphaT0;
-
-        /// <summary>
-        /// Temporary variable for the transformation (mDailyDates).
-        /// </summary>
-        [NonSerialized]
-        private double[] alphaT;
-
-        /// <summary>
-        /// Temporary variable to keep the precalculated values of C(t, T),
-        /// for the various deltaT (from 0 to T).
-        /// </summary>
-        [NonSerialized]
-        private double[] cDeltaT;
-
-        /// <summary>
-        /// Temporary variable to keep the precalculated values of D(t, T),
-        /// for the various deltaT (from 0 to T).
-        /// </summary>
-        [NonSerialized]
-        private double[] dDeltaT;
-
-        /// <summary>
-        /// Temporarily stores alpha1 to avoid recalculating it each time.
-        /// </summary>
-        [NonSerialized]
-        private double alpha1Temp;
-
-        /// <summary>
-        /// Temporarily stores sigma1 to avoid recalculating it each time.
-        /// </summary>
-        [NonSerialized]
-        private double sigma1Temp;
-
-        /// <summary>
-        /// Temporarily stores the squared version of sigma1 to avoid recalculating it each time.
-        /// </summary>
-        [NonSerialized]
-        private double sigma1SquaredTemp;
-
-        /// <summary>
-        /// The gamma variable used in the Pelsser model to simplify formulas.
-        /// </summary>
-        [NonSerialized]
-        private double gamma;
-
-        /// <summary>
-        /// Keeps a cached copy of the dates the simulation will be run with.
-        /// </summary>
-        [NonSerialized]
-        private double[] cacheDates;
-
-        /// <summary>
-        /// Keeps the readable description of the zero rate.
-        /// </summary>
-        private static string zrDescription = "Zero Rate";
-
-        /// <summary>
-        /// Keeps the readable description of the a1 (alpha) model variable.
-        /// </summary>
-        private static string a1Description = "Alpha";
-
-        /// <summary>
-        /// Keeps the readable description of the sigma1 model variable.
-        /// </summary>
-        private static string sigma1Description = "Sigma";
-
-        /// <summary>
-        /// Keeps the readable description of the sigma1 model variable.
-        /// </summary>
-        private static string lambda0Description = "Lambda";
-
-        /// <summary>
-        /// Gets or sets the cacheDates, which are the cached values of dates
-        /// passed during the Setup.
-        /// </summary>
-        public double[] CacheDates
-        {
-            get
-            {
-                return this.cacheDates;
-            }
-
-            set
-            {
-                this.cacheDates = value;
-            }
-        }
-
-        /// <summary>
-        /// Default constructor. Builds a new SquaredGaussianModel with these default values:
-        /// * sigma = 0.06.
-        /// * lambda = 0.4.
-        /// * alpha = 0.09.
-        /// * no zero rate reference.
-        /// </summary>
-        public SquaredGaussianModel()
-            : this(0.06, 0.0, 0.09, string.Empty)
-        {
-        }
-
-        /// <summary>
-        /// Constructor which builds a new SquareGaussianModel with provided values.
-        /// </summary>
-        /// <param name="sigma">The sigma factor of the model.</param>
-        /// <param name="lambda">The parameter is not used.</param>
-        /// <param name="a1">The alpha factor of the model.</param>
-        /// <param name="zeroRateReference">A reference to a zero rate.</param>
-        public SquaredGaussianModel(double sigma, double lambda, double a1, string zeroRateReference)
-        {
-            this.sigma1 = new ModelParameter(sigma, sigma1Description);
-            this.a1 = new ModelParameter(a1, a1Description);
-            this.zr = new ModelParameter(zeroRateReference, zrDescription);
-            this.lamda0 = new ModelParameter(lambda, lambda0Description);
-        }
-
-        /// <summary>
-        /// Gets <see cref="alphaT"/> at the position i.
-        /// </summary>
-        /// <param name="i">The position where to get the alphaT value.</param>
-        /// <returns>The requested value.</returns>
-        public double AlphaT(int i)
-        {
-            return this.alphaT[i];
-        }
-
-        #region IParsable Members
-
-        /// <summary>
-        /// Ensure the parameters are correct.
-        /// </summary>
-        /// <param name='p_Context'>
-        /// The underlying project.
-        /// </param>
-        /// <returns>
-        /// False if there were no parse errors.
-        /// </returns>
-        public bool Parse(IProject p_Context)
-        {
-            bool errors = false;
-            BoolHelper.AddBool(errors, this.a1.Parse(p_Context));
-            BoolHelper.AddBool(errors, this.sigma1.Parse(p_Context));
-
-            if (this.zr.Expression.IndexOf("@") == -1)
-            {
-                p_Context.AddError(this.zr.Expression + " is not a reference to a zero rate curve");
-            }
-
-            object zrReference = Engine.Parser.EvaluateAsReference(this.zr.Expression);
-            if (!Engine.Parser.GetParserError())
-            {
-                this.zeroRateCurve = zrReference as Function;
-                if (this.zeroRateCurve == null)
-                {
-                    errors = true;
-
-                    p_Context.AddError("Cannot find the Zero Rate Curve! " + this.zr.Expression);
-                }
-            }
-            else
-                errors = true;
-
-            if (!errors)
-            {
-                this.alpha1Temp = this.a1.fV();
-                this.sigma1Temp = this.sigma1.fV();
-                this.sigma1SquaredTemp = Math.Pow(this.sigma1Temp, 2);
-                CalculateGamma();
-            }
-
-            return errors;
-        }
-
-        #endregion
-
-        #region IExtensibleProcessIR Members
-
-        /// <summary>
-        /// Calculates the value of a Bond under the Pelsser model.
-        /// </summary>
-        /// <param name='dynamic'>
-        /// The simulated process.
-        /// </param>
-        /// <param name='dates'>
-        /// The vector of reference dates.
-        /// </param>
-        /// <param name='i'>
-        /// The index at which the state variables must be sampled.
-        /// </param>
-        /// <param name='t'>
-        /// The date in years/fractions at at which the state variables must be sampled.
-        /// </param>
-        /// <param name='s'>
-        /// The maturity of the bond.
-        /// </param>
-        /// <returns>The value of the bound at index i using the Pelsser model.</returns>
-        public double Bond(IReadOnlyMatrixSlice dynamic, double[] dates, int i, double t, double s)
-        {
-            // Get the value of the short rate.
-            double y = Math.Sqrt(dynamic[i, 0]) - this.alphaT0[i];
-            PelsserKey k = new PelsserKey(t, s);
-            PelsserCache cachedValue = null;
-            lock (this.cache)
-            {
-                if (this.cache.ContainsKey(k))
-                    cachedValue = this.cache[k];
-                else
-                {
-                    cachedValue = new PelsserCache(t, s, this);
-
-                    // Insert the value in the cache.
-                    this.cache.Add(k, cachedValue);
-                }
-            }
-
-            double v = Math.Exp(cachedValue.A - y * cachedValue.B - (y * y) * cachedValue.CtT0);
-            return v;
-        }
-
-        #endregion
-
-        #region IExtensibleProcess Members
-
-        /// <summary>
-        /// Gets a value indicating whether FullSimulation is implemented, in this
-        /// case it doesn't so it always returns false.
-        /// </summary>
-        public bool ImplementsFullSimulation
-        {
-            get
-            {
-                return false;
-            }
-        }
-
-        /// <summary>
-        /// Gets a value indicating whether a Markov based simulation is implemented, in this
-        /// case it does so it always returns true.
-        /// </summary>
-        public bool ImplementsMarkovBasedSimulation
-        {
-            get
-            {
-                return true;
-            }
-        }
-
-        /// <summary>
-        /// Gets the ProcessInfo for this plug-in, in this case Pelsser Squared Gaussian Model.
-        /// </summary>
-        public ProcessInfo ProcessInfo
-        {
-            get
-            {
-                return new ProcessInfo("Pelsser Squared Gaussian Model");
-            }
-        }
-
-        /// <summary>
-        /// This will simply calculate the gamma factor used in the Pelsser
-        /// formulation and set the relative temporary variable.
-        /// </summary>
-        /// <remarks>
-        /// Gamma = sqrt(a^2 + 2 * sigma^2).
-        /// </remarks>
-        public void CalculateGamma()
-        {
-            this.gamma = Math.Sqrt(this.alpha1Temp * this.alpha1Temp + 2 * this.sigma1Temp * this.sigma1Temp);
-        }
-
-        /// <summary>
-        /// Precalculates several values and functions of the model in order
-        /// to cache them for later use.
-        /// </summary>
-        /// <param name="dates">
-        /// The vector of dates which will be used to simulate the model.
-        /// </param>
-        internal void CalculateValueForCache(double[] dates)
-        {
-            this.CacheDates = new double[dates.Length];
-            dates.CopyTo(this.CacheDates, 0);
-
-            double dt = dates[1] - dates[0];
-            double INT = Int(0, dates[0]);
-            this.alphaT = new double[dates.Length];
-            this.cDeltaT = new double[dates.Length];
-            this.dDeltaT = new double[dates.Length];
-
-            this.dDeltaT[0] = 1;
-            this.cDeltaT[0] = 0;
-            this.alphaT[0] = F(dates[0], dt) + 2 * Math.Exp(-this.alpha1Temp * dates[0]) * INT;
-
-            DateTime t0 = DateTime.Now;
-
-            for (int i = 1; i < dates.Length; i++)
-            {
-                double current = dates[i];
-
-                // If it's not like this keep the last calculated value.
-                if (i < dates.Length - 1)
-                    dt = dates[i + 1] - current;
-                INT += Int(dates[i - 1], current);
-
-                if (double.IsNaN(INT))
-                {
-                    throw new Exception(string.Format("Pelsser model: error while initializing: a={0} s={1}, Int({2},{3})",
-                                                      this.alpha1Temp, this.sigma1Temp, dates[i - 1], current));
-                }
-
-                this.alphaT[i] = F(current, dt) + 2 * Math.Exp(-this.alpha1Temp * current) * INT;
-                this.cDeltaT[i] = C(current);
-                this.dDeltaT[i] = D(current);
-            }
-
-            DateTime t1 = DateTime.Now;
-            DateTime t2 = DateTime.Now;
-        }
-
-        /// <summary>
-        /// Called by Simulator after parse.
-        /// Initializes here time-dependant but not state dependent variables.
-        /// </summary>
-        /// <param name='dates'>
-        /// The dates at which the process realizations will be requested.
-        /// </param>
-        public void Setup(double[] dates)
-        {
-            this.cache = new Dictionary<PelsserKey, PelsserCache>();
-
-            this.CacheDates = null;
-
-            // Do not touch, it's here for compatibility reasons.
-            this.mDates = null;
-
-            CalculateValueForCache(dates);
-            this.alphaT0 = this.alphaT;
-
-            return;
-        }
-
-        /// <summary>
-        /// Gets the information required in order to allow the simulation to run.
-        /// Pelsser Squared Gaussian has:
-        /// * 0 latent components in the state components.
-        /// * 1 component of noise.
-        /// * 1 state component.
-        /// * The unique component is named short rate.
-        /// </summary>
-        public SimulationInfo SimulationInfo
-        {
-            get
-            {
-                SimulationInfo s = new SimulationInfo();
-                s.LatentSize = 0;
-                s.NoiseSize = 1;
-                s.StateDescription = new string[] { "short rate" };
-                s.StateSize = 1;
-                return s;
-            }
-        }
-
-        #endregion
-
-        #region IExportableContainer Members
-
-        /// <summary>
-        /// Creates a list of all the sub-objects that can be edited.
-        /// </summary>
-        /// <param name="recursive">
-        /// The parameter is not used.
-        /// </param>
-        /// <returns>
-        /// The created list with all the sub objects that can be edited.
-        /// </returns>
-        public List<IExportable> ExportObjects(bool recursive)
-        {
-            List<IExportable> parameters = new List<IExportable>();
-            parameters.Add(this.a1);
-            parameters.Add(this.sigma1);
-            parameters.Add(this.lamda0);
-            parameters.Add(this.zr);
-            return parameters;
-        }
-
-        #endregion
-
-        #region IMarkovSimulator Members
-
-        /// <summary>
-        /// Gets details about the structure of the functions A and B of the Markov
-        /// process.
-        /// In this case drift is state dependant and not time dependant and
-        /// volatility is neither state or time dependent.
-        /// </summary>
-        public DynamicInfo DynamicInfo
-        {
-            get
-            {
-                return new DynamicInfo(false, true, false, false);
-            }
-        }
-
-        /// <summary>
-        /// This function defines the drift in the Pelsser Markov process.
-        /// The formula to calculate the A component is
-        /// A = - alpha * previous State.
-        /// </summary>
-        /// <param name="i">The parameter is not used.</param>
-        /// <param name="x">The state vector at the previous state.</param>
-        /// <param name="a">The output of the function.</param>
-        public unsafe void a(int i, double* x, double* a)
-        {
-            a[0] = -this.alpha1Temp * x[0] + this.lamda0.fV() * this.sigma1Temp;
-        }
-
-        /// <summary>
-        /// This function defines the volatility in the Pelsser Markov process.
-        /// The formula to calculate the B component is
-        /// B = sigma.
-        /// </summary>
-        /// <param name="i">The parameter is not used.</param>
-        /// <param name="x">The parameter is not used.</param>
-        /// <param name="b">The output of the function.</param>
-        public unsafe void b(int i, double* x, double* b)
-        {
-            b[0] = this.sigma1Temp;
-        }
-
-        /// <summary>
-        /// Sets the passed array with a Boolean stating if the process
-        /// must be simulated as a log-normal process.
-        /// In this case it should not.
-        /// </summary>
-        /// <param name="isLog">
-        /// A reference to the array to be set with the required information.
-        /// </param>
-        public void isLog(ref bool[] isLog)
-        {
-            isLog[0] = false;
-        }
-
-        /// <summary>
-        /// Gets the starting point for the process y.
-        /// In this case it starts from zero as the <see cref="Transform"/>
-        /// will handle the conversion from y to the rate r.
-        /// </summary>
-        public double[] x0
-        {
-            get
-            {
-                return new double[] { 0 };
-            }
-        }
-
-        #endregion
-
-        #region IPostSimulationTransformation Implementation
-
-        /// <summary>
-        /// Handles the conversion, after the simulation, from y to the rate r.
-        /// </summary>
-        /// <param name="dates">The parameter is not used.</param>
-        /// <param name="outDynamic">The input and output components of the transformation.</param>
-        public void Transform(double[] dates, IMatrixSlice outDynamic)
-        {
-            for (int j = 0; j < dates.Length; j++)
-            {
-                outDynamic[j, 0] = Math.Pow(outDynamic[j, 0] + this.alphaT[j], 2);
-            }
-        }
-
-        #endregion IPostSimulationTransformation Implementation
-
-        #region IOpenCLCode implementation
-
-        /// <summary>
-        /// Gets the arguments needed for an OpenCL simulation.
-        /// alpha1, sigma1 and alphaT are used in this context.
-        /// </summary>
-        public List<Tuple<string, object>> Arguments
-        {
-            get
-            {
-                List<Tuple<string, object>> args = new List<Tuple<string, object>>();
-                args.Add(new Tuple<string, object>("alpha1Temp", this.alpha1Temp));
-                args.Add(new Tuple<string, object>("sigma1Temp", this.sigma1Temp));
-                args.Add(new Tuple<string, object>("alphaT", this.alphaT));
-                return args;
-            }
-        }
-
-        /// <summary>
-        /// Gets the OpenCL code used to calculate A, B and the POSTRANFORM.
-        /// </summary>
-        public Dictionary<string, string> Code
-        {
-            get
-            {
-                Dictionary<string, string> sources = new Dictionary<string, string>();
-                sources.Add("B", "*b = sigma1Temp;");
-                sources.Add("A", "*a = -alpha1Temp*x[0];");
-                sources.Add("POSTRANSFORM", "for(int j = 0; j < stepN; ++j) { x[j] = pown(x[j]+alphaT[j], 2); }");
-                return sources;
-            }
-        }
-
-        /// <summary>
-        /// Gets a value indicating whether the plugin OpenCL implementation is usable.
-        /// This plugin can always run through the OpenCL simulator so it always returns true.
-        /// </summary>
-        public bool IsOpenCLUsable
-        {
-            get
-            {
-                return true;
-            }
-        }
-
-        #endregion
-
-        /// <summary>
-        /// Helper function to make functions easier to read.
-        /// Just returns the value of the zero rate at position t.
-        /// </summary>
-        /// <param name="t">The position where to get the value of the zero rate from.</param>
-        /// <returns>The value of the zero rate at position t.</returns>
-        private double ZR(double t)
-        {
-            return this.zeroRateCurve.Evaluate(t);
-        }
-
-        /// <summary>
-        /// Calculates the instantaneous forward.
-        /// </summary>
-        /// <param name="t">The time where to calculate the instantaneous forward.</param>
-        /// <param name="dt">
-        /// The delta of time to consider to calculate the instantaneous forward.
-        /// </param>
-        /// <returns>The instantaneous forward for the provided parameters.</returns>
-        public double f(double t, double dt)
-        {
-            if (t == 0)
-                return ZR(t);
-            else
-                return (ZR(t) * t - ZR(t - dt) * (t - dt)) / dt;
-        }
-
-        /// <summary>
-        /// Calculates the C(t, T) function of the model.
-        /// </summary>
-        /// <param name="deltaT">The delta between T and t.</param>
-        /// <returns>The result of the C function of the model.</returns>
-        public double C(double deltaT)
-        {
-            return (Math.Exp(2 * this.gamma * (deltaT)) - 1) / ((this.alpha1Temp + this.gamma) * Math.Exp(2 * this.gamma * (deltaT)) + (this.gamma - this.alpha1Temp));
-        }
-
-        /// <summary>
-        /// Calculates the D(t, T) function of the model.
-        /// </summary>
-        /// <param name="deltaT">The delta between T and t.</param>
-        /// <returns>The result of the D function of the model.</returns>
-        public double D(double deltaT)
-        {
-            return (2 * this.gamma * Math.Exp(this.gamma * (deltaT))) / ((this.alpha1Temp + this.gamma) * Math.Exp(2 * this.gamma * (deltaT)) + (this.gamma - this.alpha1Temp));
-        }
-
-        /// <summary>
-        /// Represents the variance  of the model.
-        /// </summary>
-        /// <param name="deltaT">The delta between T and t.</param>
-        /// <returns>The result of the sigma function of the model.</returns>
-        protected double SIG(double deltaT)
-        {
-            return this.sigma1Temp * this.sigma1Temp * C(deltaT);
-            //return this.sigma1Temp*this.sigma1Temp/(2*this.alpha1Temp)*(1-Math.Exp(-2*this.alpha1Temp*deltaT));
-        }
-
-        /// <summary>
-        /// Calculates F(T, dt) of the model, but doesn't apply the square root.
-        /// This value is, as such equal to F-squared.
-        /// </summary>
-        /// <param name="T">The time where to calculate the function.</param>
-        /// <param name="dt">
-        /// The delta of time to consider to calculate the function.
-        /// </param>
-        /// <returns>The result of the F(T, dt) function.</returns>
-        public double F2(double T, double dt)
-        {
-            return f(T, dt) - SIG(T);
-        }
-
-        /// <summary>
-        /// Calculates F(T, dt) of the model.
-        /// </summary>
-        /// <param name="T">The time where to calculate the function.</param>
-        /// <param name="dt">
-        /// The delta of time to consider to calculate the function.
-        /// </param>
-        /// <returns>The result of the F(T, dt) function.</returns>
-        public double F(double T, double dt)
-        {
-            return Math.Sqrt(F2(T, dt));
-        }
-
-        /// <summary>
-        /// Calculates the integral inside alpha(T).
-        /// </summary>
-        /// <param name="t1">The starting point of the integration.</param>
-        /// <param name="t2">The ending point of the integration.</param>
-        /// <returns>The value of the integral.</returns>
-        public double Int(double t1, double t2)
-        {
-            if (t1 == t2) return 0;
-            double deltat = t2 - t1;
-            double i = (Math.Exp(this.alpha1Temp * t1) * SIG(t1) * F(t1, deltat) + Math.Exp(this.alpha1Temp * t2) * SIG(t2) * F(t2, deltat)) / 2.0;
-            return i * deltat;
-        }
-
-        /// <summary>
-        /// Calculates the mu(t, T, y) used by the Caplets.
-        /// </summary>
-        /// <param name="T">The span of time to calculate the function on.</param>
-        /// <returns>The result of the calculation.</returns>
-        public double Mu0(double T)
-        {
-            if (T == 0) return 0;
-
-            // Initialization of the integral.
-            double integralMu = 0;
-            int I = DVPLDOM.AdaptiveTimeDiscretization.DiscreteTime(T, this.CacheDates);
-            double delta = this.CacheDates[1] - this.CacheDates[0];
-            double[] b = B(0, I, delta);
-
-            for (int i = 0; i < I; i++)
-            {
-                integralMu += this.dDeltaT[I - i] * b[i];
-            }
-
-            integralMu *= this.sigma1SquaredTemp;
-
-            return -integralMu * delta;
-        }
-
-        /// <summary>
-        /// Calculates the function A(t, T) of the model, which is an integral.
-        /// </summary>
-        /// <param name="ti">The starting Index from where to calculate.</param>
-        /// <param name="si">The ending Index of the integration.</param>
-        /// <param name="delta">The delta of time where to execute the calculation.</param>
-        /// <param name="btT">
-        /// A populated array with the results of the function B(s, T) of the model.
-        /// </param>
-        /// <returns>The result of the function A(t, T).</returns>
-        public double A(int ti, int si, double delta, double[] btT)
-        {
-            // Initialization of the integral.
-            double integralA = 0;
-            int N = si - ti;
-
-            for (int i = 0; i < N; i++)
-            {
-                integralA += 0.5 * this.sigma1SquaredTemp * Math.Pow(btT[i], 2) - this.sigma1SquaredTemp * this.cDeltaT[N - i] - Math.Pow(this.alphaT[ti + i], 2);
-            }
-
-            return integralA * delta;
-        }
-
-        /// <summary>
-        /// Calculates the function B(t, T) of the model,
-        /// which is an integral, for a single element.
-        /// </summary>
-        /// <param name="ti">The starting Index from where to calculate.</param>
-        /// <param name="si">The ending Index of the integration.</param>
-        /// <param name="delta">The delta of time where to execute the calculation.</param>
-        /// <returns>The result of the function B(t, T).</returns>
-        public double BSingle(int ti, int si, double delta)
-        {
-            // Initializes B integral.
-            double integralB = 0;
-
-            for (int i = ti; i < si; i++)
-                integralB += this.alphaT[i] / this.dDeltaT[si - i];
-            return 2 * this.dDeltaT[si - ti] * integralB * delta;
-        }
-
-        /// <summary>
-        /// Calculates the function B(t, T) of the model,
-        /// which is an integral, for all elements.
-        /// </summary>
-        /// <param name="ti">The starting Index from where to calculate.</param>
-        /// <param name="si">The ending Index of the integration.</param>
-        /// <param name="delta">The delta of time where to execute the calculation.</param>
-        /// <returns>The result of the function B(t, T).</returns>
-        public double[] B(int ti, int si, double delta)
-        {
-            double[] intermediates = new double[si - ti + 1];
-
-            for (int i = ti; i < si; i++)
-                intermediates[i - ti] = this.alphaT[i] / this.dDeltaT[si - i];
-
-            double[] result = new double[si - ti];
-            double IB = 0;
-            for (int i = si - 1; i >= ti; i--)
-            {
-                IB += intermediates[i - ti];
-                result[i - ti] = 2 * this.dDeltaT[si - i] * IB * delta;
-            }
-
-            return result;
-        }
-
-        /// <summary>
-        /// Associate the process to a zero rate defined in the Fairmat model
-        /// (e.g. @zr1).
-        /// </summary>
-        /// <param name='zr'>
-        /// The zero rate reference.
-        /// </param>
-        public void SetZeroRateReference(string zr)
-        {
-            this.zr = new ModelParameter(zr, zrDescription);
-        }
-
-        /// <summary>
-        /// Gets the zero rate reference.
-        /// </summary>
-        /// <returns>
-        /// The zero rate reference.
-        /// </returns>
-        public string GetZeroRateReference()
-        {
-            return this.zr.Expression;
-        }
-
-        #region IPopulable Members
-
-        /// <summary>
-        /// Populate editable fields from name and value vectors
-        /// specific to Pelsser.
-        /// </summary>
-        /// <param name="names">
-        /// An array with the names of the variable,
-        /// will search for alpha1 (or a), sigma1 (or sigma) and lamba0.
-        /// </param>
-        /// <param name="values">The values associated to the parameters in names.</param>
-        public void Populate(string[] names, double[] values)
-        {
-            bool found;
-            this.a1 = new ModelParameter(PopulateHelper.GetValue("alpha1", "a", names, values, out found), a1Description);
-            this.sigma1 = new ModelParameter(PopulateHelper.GetValue("sigma1", "sigma", names, values, out found), sigma1Description);
-            this.lamda0 = new ModelParameter(PopulateHelper.GetValue("lambda0", "lambda", names, values, out found), lambda0Description);
-        }
-
-        #endregion
-
-        #region IVectorialMarkovSimulator Members
-
-        /// <summary>
-        /// This function defines the drift in the Pelsser Markov process.
-        /// The formula to calculate the A component is
-        /// A = - alpha * previous State.
-        /// This is the version which handles a vectorial execution.
-        /// </summary>
-        /// <param name="i">The parameter is not used.</param>
-        /// <param name="x">The state Matrix at the previous state.</param>
-        /// <param name="a">The output of the function.</param>
-        public void va(int i, Matrix x, Matrix a)
-        {
-            VectorNP x1 = new VectorNP(x.GetRowReference(0));
-            VectorNP tmp = -this.alpha1Temp * x1;
-            tmp.CopyTo(a);
-        }
-
-        /// <summary>
-        /// This function defines the volatility in the Pelsser markov process.
-        /// The formula to calculate the B component is
-        /// B = sigma.
-        /// This is the version which handles a vectorial execution.
-        /// </summary>
-        /// <param name="i">The parameter is not used.</param>
-        /// <param name="x">The parameter is not used.</param>
-        /// <param name="b">The output of the function.</param>
-        public void vb(int i, Matrix x, Matrix b)
-        {
-            VectorNP tmp = new VectorNP(b);
-            b.Fill(this.sigma1Temp);
-        }
-
-        #endregion
-
-        /// <summary>
-        /// Returns the factors for Delta/Gamma Greek derivatives.
-        /// In this case none so null is returned.
-        /// </summary>
-        /// <returns>Always null.</returns>
-        public IModelParameter[] GetDeltaFactors()
-        {
-            return null;
-        }
-
-        /// <summary>
-        /// Returns the factors for Vega Greek derivative.
-        /// In this case just <see cref="sigma1"/>.
-        /// </summary>
-        /// <returns>
-        /// An array of <see cref="IModelParameter"/> containing only <see cref="sigma1"/>
-        /// </returns>
-        public IModelParameter[] GetVegaFactors()
-        {
-            return new IModelParameter[] { this.sigma1 };
-        }
-    }
-}
->>>>>>> c80ddcf7
+}