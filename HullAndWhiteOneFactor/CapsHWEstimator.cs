--- conflicted
+++ resolved
@@ -107,10 +107,9 @@
 
             // initialize the result 
             EstimationResult result;
-<<<<<<< HEAD
             
             // dummy calibration
-            if (settings != null && settings.DummyCalibration)
+            if (settings?.DummyCalibration ?? false)
             {
                 Console.WriteLine("Computing dummy calibration");
                 double[] dummySolution = { 0.1, 0.05 };
@@ -121,10 +120,8 @@
 
                 return result;
             }
-=======
 
             
->>>>>>> 2cd67efa
 
 
             PFunction zr = new PFunction(null);
